--- conflicted
+++ resolved
@@ -9,8 +9,17 @@
 	"github.com/oasislabs/developer-gateway/auth/oauth"
 )
 
-<<<<<<< HEAD
-func NewAuth(config *Config) (core.Auth, error) {
+type Factory interface {
+	New(*Config) (core.Auth, error)
+}
+
+type FactoryFunc func(*Config) (core.Auth, error)
+
+func (f FactoryFunc) New(config *Config) (core.Auth, error) {
+	return f(config)
+}
+
+var NewAuth = FactoryFunc(func(config *Config) (core.Auth, error) {
 	if len(config.Providers) == 0 {
 		return core.NilAuth{}, nil
 	} else if len(config.Providers) == 1 {
@@ -30,24 +39,10 @@
 		multiAuth.Add(auth)
 	}
 	return multiAuth, nil
-}
+})
 
 func newAuthSingle(provider AuthProvider) core.Auth {
 	switch provider {
-=======
-type Factory interface {
-	New(*Config) (core.Auth, error)
-}
-
-type FactoryFunc func(*Config) (core.Auth, error)
-
-func (f FactoryFunc) New(config *Config) (core.Auth, error) {
-	return f(config)
-}
-
-var NewAuth = FactoryFunc(func(config *Config) (core.Auth, error) {
-	switch config.Provider {
->>>>>>> 76546b0a
 	case AuthOauth:
 		return oauth.GoogleOauth{}
 	case AuthInsecure:
@@ -55,4 +50,4 @@
 	default:
 		return nil
 	}
-})+}