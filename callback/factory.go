--- conflicted
+++ resolved
@@ -30,16 +30,11 @@
 
 // NewClient creates a new instance of the client with the
 // specified configuration and the provided services
-<<<<<<< HEAD
 var NewClient = CallbacksFactoryFunc(func(ctx context.Context, services *ClientServices, config *Config) (*client.Client, error) {
-	var bodyFormat *template.Template
-=======
-func NewClient(ctx context.Context, services *ClientServices, config *Config) (*client.Client, error) {
 	var (
 		bodyFormat     *template.Template
 		queryURLFormat *template.Template
 	)
->>>>>>> 938a40ff
 	if len(config.WalletOutOfFunds.Body) > 0 {
 		tmpl, err := template.New("WalletOutOfFundsBody").Parse(config.WalletOutOfFunds.Body)
 		if err != nil {
