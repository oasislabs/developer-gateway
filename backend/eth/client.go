package eth

import (
	"context"
	"crypto/ecdsa"
	stderr "errors"
	"fmt"
	"strings"
	"sync"

	ethereum "github.com/ethereum/go-ethereum"
	"github.com/ethereum/go-ethereum/common"
	"github.com/ethereum/go-ethereum/common/hexutil"

	backend "github.com/oasislabs/developer-gateway/backend/core"
	"github.com/oasislabs/developer-gateway/conc"
	"github.com/oasislabs/developer-gateway/errors"
	"github.com/oasislabs/developer-gateway/eth"
	"github.com/oasislabs/developer-gateway/log"
	tx "github.com/oasislabs/developer-gateway/tx/core"
	"github.com/oasislabs/developer-gateway/tx/exec"
)

const StatusOK = 1

const gasPrice int64 = 1000000000

type ethRequest interface {
	RequestID() uint64
	IncAttempts()
	GetAttempts() uint
	GetContext() context.Context
	OutCh() chan<- ethResponse
}

type ethResponse struct {
	Response interface{}
	Error    errors.Err
}

type executeTransactionRequest struct {
	ID      uint64
	Address string
	Data    []byte
}

type executeTransactionResponse struct {
	ID      uint64
	Address string
	Output  string
}

type executeServiceRequest struct {
	Attempts uint
	Out      chan ethResponse
	Context  context.Context
	ID       uint64
	Request  backend.ExecuteServiceRequest
}

type deployServiceRequest struct {
	Attempts uint
	Out      chan ethResponse
	Context  context.Context
	ID       uint64
	Request  backend.DeployServiceRequest
}

func (r *executeServiceRequest) RequestID() uint64 {
	return r.ID
}

func (r *executeServiceRequest) IncAttempts() {
	r.Attempts++
}

func (r *executeServiceRequest) GetAttempts() uint {
	return r.Attempts
}

func (r *executeServiceRequest) GetContext() context.Context {
	return r.Context
}

func (r *executeServiceRequest) OutCh() chan<- ethResponse {
	return r.Out
}

func (r *deployServiceRequest) RequestID() uint64 {
	return r.ID
}

func (r *deployServiceRequest) IncAttempts() {
	r.Attempts++
}

func (r *deployServiceRequest) GetAttempts() uint {
	return r.Attempts
}

func (r *deployServiceRequest) GetContext() context.Context {
	return r.Context
}

func (r *deployServiceRequest) OutCh() chan<- ethResponse {
	return r.Out
}

type EthClientProperties struct {
	PrivateKeys []*ecdsa.PrivateKey
	URL         string
}

type EthClient struct {
	ctx     context.Context
	wg      sync.WaitGroup
	inCh    chan ethRequest
	logger  log.Logger
	client  eth.Client
	handler tx.TransactionHandler
	subman  *eth.SubscriptionManager
}

func (c *EthClient) startLoop(ctx context.Context) {
	c.wg.Add(1)

	go func() {
		defer func() {
			c.wg.Done()
		}()

		for {
			select {
			case <-c.ctx.Done():
				return
			case req, ok := <-c.inCh:
				if !ok {
					return
				}

				c.request(req)
			}
		}
	}()
}

func (c *EthClient) Stop() {
	close(c.inCh)
	c.wg.Wait()
}

func (c *EthClient) runTransaction(req ethRequest, fn func() (backend.Event, errors.Err)) {
	if req.GetAttempts() >= 10 {
		req.OutCh() <- ethResponse{
			Response: nil,
			Error: errors.New(
				errors.ErrMaxAttemptsReached,
				stderr.New("maximum number of attempts to execute the transaction reached")),
		}
		return
	}

	go func() {
		event, err := fn()
		if err != nil {
			// attempt a retry if there is a problem with the nonce.
			if strings.Contains(err.Error(), "nonce") {
				req.IncAttempts()
				c.inCh <- req
				return
			}

			req.OutCh() <- ethResponse{
				Response: nil,
				Error:    err,
			}
			return
		}

		req.OutCh() <- ethResponse{
			Response: event,
			Error:    nil,
		}
	}()
}

func (c *EthClient) request(req ethRequest) {
	switch request := req.(type) {
	case *executeServiceRequest:
		c.runTransaction(request, func() (backend.Event, errors.Err) {
			return c.executeService(request.Context, request.ID, request.Request)
		})
	case *deployServiceRequest:
		c.runTransaction(request, func() (backend.Event, errors.Err) {
			return c.deployService(request.Context, request.ID, request.Request)
		})
	default:
		panic("invalid request type received")
	}
}

<<<<<<< HEAD
func (c *EthClient) GetPublicKeyService(
=======
func (c *EthClient) updateNonce(ctx context.Context) errors.Err {
	var (
		err   errors.Err
		nonce uint64
	)

	for attempts := 0; attempts < 10; attempts++ {
		nonce, err = c.Nonce(ctx, crypto.PubkeyToAddress(c.wallet.PrivateKey.PublicKey).Hex())
		if err != nil {
			continue
		}

		if c.nonce < nonce {
			c.nonce = nonce
		}

		return nil
	}

	return err
}

func (c *EthClient) GetPublicKey(
>>>>>>> 2f2d500d
	ctx context.Context,
	req backend.GetPublicKeyRequest,
) (backend.GetPublicKeyResponse, errors.Err) {
	c.logger.Debug(ctx, "", log.MapFields{
		"call_type": "GetPublicKeyAttempt",
		"address":   req.Address,
	})

	if err := c.verifyAddress(req.Address); err != nil {
		return backend.GetPublicKeyResponse{}, err
	}

	pk, err := c.client.GetPublicKey(ctx, common.HexToAddress(req.Address))
	if err != nil {
		err := errors.New(errors.ErrInternalError, fmt.Errorf("failed to get public key %s", err.Error()))
		c.logger.Debug(ctx, "client call failed", log.MapFields{
			"call_type": "GetPublicKeyFailure",
			"address":   req.Address,
		}, err)
		return backend.GetPublicKeyResponse{}, err
	}

	c.logger.Debug(ctx, "", log.MapFields{
		"call_type": "GetPublicKeySuccess",
		"address":   req.Address,
	})

	return backend.GetPublicKeyResponse{
		Address:   req.Address,
		Timestamp: pk.Timestamp,
		PublicKey: pk.PublicKey,
		Signature: pk.Signature,
	}, nil
}

func (c *EthClient) verifyAddress(addr string) errors.Err {
	if len(addr) != 42 {
		return errors.New(errors.ErrInvalidAddress, nil)
	}

	if _, err := hexutil.Decode(addr); err != nil {
		return errors.New(errors.ErrInvalidAddress, err)
	}

	return nil
}

func (c *EthClient) DeployService(
	ctx context.Context,
	id uint64,
	req backend.DeployServiceRequest,
) (backend.DeployServiceResponse, errors.Err) {
	out := make(chan ethResponse)
	c.inCh <- &deployServiceRequest{Attempts: 0, Out: out, Context: ctx, ID: id, Request: req}
	ethRes := <-out
	if ethRes.Error != nil {
		return backend.DeployServiceResponse{}, ethRes.Error
	}

	res := ethRes.Response.(backend.DeployServiceResponse)
	return res, nil
}

func (c *EthClient) ExecuteService(
	ctx context.Context,
	id uint64,
	req backend.ExecuteServiceRequest,
) (backend.ExecuteServiceResponse, errors.Err) {
	if err := c.verifyAddress(req.Address); err != nil {
		return backend.ExecuteServiceResponse{}, err
	}

	out := make(chan ethResponse)
	c.inCh <- &executeServiceRequest{Attempts: 0, Out: out, Context: ctx, ID: id, Request: req}
	ethRes := <-out
	if ethRes.Error != nil {
		return backend.ExecuteServiceResponse{}, ethRes.Error
	}

	res := ethRes.Response.(backend.ExecuteServiceResponse)
	return res, nil
}

func (c *EthClient) SubscribeRequest(
	ctx context.Context,
	req backend.CreateSubscriptionRequest,
	ch chan<- interface{},
) errors.Err {
	if req.Topic != "logs" {
		return errors.New(errors.ErrTopicLogsSupported, nil)
	}

	if len(req.Address) == 0 {
		return errors.New(errors.ErrInvalidAddress, nil)
	}

	address := common.HexToAddress(req.Address)
	if err := c.subman.Create(ctx, req.SubID, &eth.LogSubscriber{
		FilterQuery: ethereum.FilterQuery{
			Addresses: []common.Address{address},
		},
	}, ch); err != nil {
		err := errors.New(errors.ErrInternalError, err)
		c.logger.Debug(ctx, "failed to create subscription", log.MapFields{
			"call_type": "SubscribeRequestFailure",
			"address":   req.Address,
		}, err)
		return err
	}

	return nil
}

func (c *EthClient) UnsubscribeRequest(
	ctx context.Context,
	req backend.DestroySubscriptionRequest,
) errors.Err {
	if err := c.subman.Destroy(ctx, req.SubID); err != nil {
		err := errors.New(errors.ErrInternalError, err)
		c.logger.Debug(ctx, "failed to destroy subscription", log.MapFields{
			"call_type": "UnsubscribeRequestFailure",
		}, err)
		return err
	}

	return nil
}

func (c *EthClient) executeTransaction(
	ctx context.Context,
	req executeTransactionRequest,
) (*executeTransactionResponse, errors.Err) {
	contractAddress := req.Address

	c.logger.Debug(ctx, "", log.MapFields{
		"call_type": "ExecuteTransactionAttempt",
		"id":        req.ID,
		"address":   req.Address,
	})

<<<<<<< HEAD
	// TODO(ennsharma) return the output, not just receipt, as part of a transaction as well
	receipt, err := c.handler.Execute(ctx, tx.ExecuteRequest{
		ID:      req.ID,
		Address: req.Address,
		Data:    req.Data,
	})
	if err != nil {
		c.logger.Debug(ctx, "failure to retrieve transaction receipt", log.MapFields{
=======
	gas, err := c.estimateGas(ctx, req.ID, req.Address, req.Data)
	if err != nil {
		err := errors.New(errors.ErrEstimateGas, err)
		c.logger.Debug(ctx, "failed to estimate gas", log.MapFields{
			"call_type": "ExecuteTransactionFailure",
			"id":        req.ID,
			"address":   req.Address,
		}, err)

		return nil, err
	}

	var tx *types.Transaction
	if len(contractAddress) == 0 {
		tx = types.NewContractCreation(req.Nonce,
			big.NewInt(0), gas, big.NewInt(gasPrice), req.Data)
	} else {
		tx = types.NewTransaction(req.Nonce, common.HexToAddress(req.Address),
			big.NewInt(0), gas, big.NewInt(gasPrice), req.Data)
	}

	tx, err = types.SignTx(tx, c.signer, c.wallet.PrivateKey)
	if err != nil {
		err := errors.New(errors.ErrSignedTx, err)
		c.logger.Debug(ctx, "failure to sign transaction", log.MapFields{
			"call_type": "ExecuteTransactionFailure",
			"id":        req.ID,
			"address":   req.Address,
		}, err)

		return nil, err
	}

	res, err := c.client.SendTransaction(ctx, tx)
	if err != nil {
		// depending on the error received it may be useful to return the error
		// and have an upper logic to decide whether to retry the request
		err := errors.New(errors.ErrSendTransaction, err)
		c.logger.Debug(ctx, "failure to send transaction", log.MapFields{
			"call_type": "ExecuteTransactionFailure",
			"id":        req.ID,
			"address":   req.Address,
		}, err)

		return nil, err
	}

	if res.Status != StatusOK {
		p, e := hexutil.Decode(res.Output)
		if e != nil {
			c.logger.Debug(ctx, "failed to decode the output of the transaction as hex", log.MapFields{
				"call_type": "DecodeTransactionOutputFailure",
				"id":        req.ID,
				"address":   req.Address,
				"err":       e.Error(),
			})
		}

		output := string(p)
		msg := fmt.Sprintf("transaction receipt has status 0 which indicates a transaction execution failure with error %s", output)
		err := errors.New(errors.NewErrorCode(errors.InternalError, 1000, msg), stderr.New(msg))
		c.logger.Debug(ctx, "transaction execution failed", log.MapFields{
>>>>>>> 2f2d500d
			"call_type": "ExecuteTransactionFailure",
			"id":        req.ID,
			"address":   req.Address,
		}, err)

		return nil, err
	}

	if len(contractAddress) == 0 {
		receipt, err := c.client.TransactionReceipt(ctx, tx.Hash())
		if err != nil {
			err := errors.New(errors.ErrTransactionReceipt, err)
			c.logger.Debug(ctx, "failure to retrieve transaction receipt", log.MapFields{
				"call_type": "ExecuteTransactionFailure",
				"id":        req.ID,
				"address":   req.Address,
			}, err)

			return nil, err
		}

		contractAddress = receipt.ContractAddress.Hex()
	}

	c.logger.Debug(ctx, "transaction sent successfully", log.MapFields{
		"call_type": "ExecuteTransactionSuccess",
		"id":        req.ID,
		"address":   req.Address,
	})

	return &executeTransactionResponse{
		ID:      req.ID,
		Address: contractAddress,
		Output:  res.Output,
	}, nil
}

func (c *EthClient) decodeBytes(s string) ([]byte, errors.Err) {
	data, err := hexutil.Decode(s)
	if err != nil {
		return nil, errors.New(errors.ErrStringNotHex, err)
	}

	return data, nil
}

func (c *EthClient) deployService(ctx context.Context, id uint64, req backend.DeployServiceRequest) (backend.DeployServiceResponse, errors.Err) {
	data, err := c.decodeBytes(req.Data)
	if err != nil {
		return backend.DeployServiceResponse{}, err
	}

	res, err := c.executeTransaction(ctx, executeTransactionRequest{
		ID:      id,
		Address: "",
		Data:    data,
	})

	if err != nil {
		return backend.DeployServiceResponse{}, err
	}

	return backend.DeployServiceResponse{ID: id, Address: res.Address}, nil
}

func (c *EthClient) executeService(ctx context.Context, id uint64, req backend.ExecuteServiceRequest) (backend.ExecuteServiceResponse, errors.Err) {
	data, err := c.decodeBytes(req.Data)
	if err != nil {
		return backend.ExecuteServiceResponse{}, err
	}

	res, err := c.executeTransaction(ctx, executeTransactionRequest{
		ID:      id,
		Address: req.Address,
		Data:    data,
	})

	if err != nil {
		return backend.ExecuteServiceResponse{}, err
	}

	return backend.ExecuteServiceResponse{ID: id, Address: res.Address, Output: res.Output}, nil
}

func NewClient(ctx context.Context, logger log.Logger, properties EthClientProperties) (*EthClient, error) {
	dialer := eth.NewUniDialer(ctx, properties.URL)
	handler, err := exec.NewServer(ctx, logger, properties.PrivateKeys, dialer)
	if err != nil {
		return nil, err
	}
	client := eth.NewPooledClient(eth.PooledClientProps{
		Pool:        dialer,
		RetryConfig: conc.RandomConfig,
	})

	c := &EthClient{
		ctx:     ctx,
		wg:      sync.WaitGroup{},
		inCh:    make(chan ethRequest, 64),
		logger:  logger.ForClass("eth", "EthClient"),
		client:  client,
		handler: handler,
		subman: eth.NewSubscriptionManager(eth.SubscriptionManagerProps{
			Context: ctx,
			Logger:  logger,
			Client:  client, // TODO(ennsharma): initialize correctly
		}),
	}

	c.startLoop(ctx)
	return c, nil
}

func DialContext(ctx context.Context, logger log.Logger, properties EthClientProperties) (*EthClient, error) {
	return NewClient(ctx, logger, properties)
}<|MERGE_RESOLUTION|>--- conflicted
+++ resolved
@@ -5,8 +5,7 @@
 	"crypto/ecdsa"
 	stderr "errors"
 	"fmt"
-	"strings"
-	"sync"
+	"net/url"
 
 	ethereum "github.com/ethereum/go-ethereum"
 	"github.com/ethereum/go-ethereum/common"
@@ -23,21 +22,6 @@
 
 const StatusOK = 1
 
-const gasPrice int64 = 1000000000
-
-type ethRequest interface {
-	RequestID() uint64
-	IncAttempts()
-	GetAttempts() uint
-	GetContext() context.Context
-	OutCh() chan<- ethResponse
-}
-
-type ethResponse struct {
-	Response interface{}
-	Error    errors.Err
-}
-
 type executeTransactionRequest struct {
 	ID      uint64
 	Address string
@@ -50,62 +34,6 @@
 	Output  string
 }
 
-type executeServiceRequest struct {
-	Attempts uint
-	Out      chan ethResponse
-	Context  context.Context
-	ID       uint64
-	Request  backend.ExecuteServiceRequest
-}
-
-type deployServiceRequest struct {
-	Attempts uint
-	Out      chan ethResponse
-	Context  context.Context
-	ID       uint64
-	Request  backend.DeployServiceRequest
-}
-
-func (r *executeServiceRequest) RequestID() uint64 {
-	return r.ID
-}
-
-func (r *executeServiceRequest) IncAttempts() {
-	r.Attempts++
-}
-
-func (r *executeServiceRequest) GetAttempts() uint {
-	return r.Attempts
-}
-
-func (r *executeServiceRequest) GetContext() context.Context {
-	return r.Context
-}
-
-func (r *executeServiceRequest) OutCh() chan<- ethResponse {
-	return r.Out
-}
-
-func (r *deployServiceRequest) RequestID() uint64 {
-	return r.ID
-}
-
-func (r *deployServiceRequest) IncAttempts() {
-	r.Attempts++
-}
-
-func (r *deployServiceRequest) GetAttempts() uint {
-	return r.Attempts
-}
-
-func (r *deployServiceRequest) GetContext() context.Context {
-	return r.Context
-}
-
-func (r *deployServiceRequest) OutCh() chan<- ethResponse {
-	return r.Out
-}
-
 type EthClientProperties struct {
 	PrivateKeys []*ecdsa.PrivateKey
 	URL         string
@@ -113,119 +41,13 @@
 
 type EthClient struct {
 	ctx     context.Context
-	wg      sync.WaitGroup
-	inCh    chan ethRequest
 	logger  log.Logger
 	client  eth.Client
 	handler tx.TransactionHandler
 	subman  *eth.SubscriptionManager
 }
 
-func (c *EthClient) startLoop(ctx context.Context) {
-	c.wg.Add(1)
-
-	go func() {
-		defer func() {
-			c.wg.Done()
-		}()
-
-		for {
-			select {
-			case <-c.ctx.Done():
-				return
-			case req, ok := <-c.inCh:
-				if !ok {
-					return
-				}
-
-				c.request(req)
-			}
-		}
-	}()
-}
-
-func (c *EthClient) Stop() {
-	close(c.inCh)
-	c.wg.Wait()
-}
-
-func (c *EthClient) runTransaction(req ethRequest, fn func() (backend.Event, errors.Err)) {
-	if req.GetAttempts() >= 10 {
-		req.OutCh() <- ethResponse{
-			Response: nil,
-			Error: errors.New(
-				errors.ErrMaxAttemptsReached,
-				stderr.New("maximum number of attempts to execute the transaction reached")),
-		}
-		return
-	}
-
-	go func() {
-		event, err := fn()
-		if err != nil {
-			// attempt a retry if there is a problem with the nonce.
-			if strings.Contains(err.Error(), "nonce") {
-				req.IncAttempts()
-				c.inCh <- req
-				return
-			}
-
-			req.OutCh() <- ethResponse{
-				Response: nil,
-				Error:    err,
-			}
-			return
-		}
-
-		req.OutCh() <- ethResponse{
-			Response: event,
-			Error:    nil,
-		}
-	}()
-}
-
-func (c *EthClient) request(req ethRequest) {
-	switch request := req.(type) {
-	case *executeServiceRequest:
-		c.runTransaction(request, func() (backend.Event, errors.Err) {
-			return c.executeService(request.Context, request.ID, request.Request)
-		})
-	case *deployServiceRequest:
-		c.runTransaction(request, func() (backend.Event, errors.Err) {
-			return c.deployService(request.Context, request.ID, request.Request)
-		})
-	default:
-		panic("invalid request type received")
-	}
-}
-
-<<<<<<< HEAD
-func (c *EthClient) GetPublicKeyService(
-=======
-func (c *EthClient) updateNonce(ctx context.Context) errors.Err {
-	var (
-		err   errors.Err
-		nonce uint64
-	)
-
-	for attempts := 0; attempts < 10; attempts++ {
-		nonce, err = c.Nonce(ctx, crypto.PubkeyToAddress(c.wallet.PrivateKey.PublicKey).Hex())
-		if err != nil {
-			continue
-		}
-
-		if c.nonce < nonce {
-			c.nonce = nonce
-		}
-
-		return nil
-	}
-
-	return err
-}
-
 func (c *EthClient) GetPublicKey(
->>>>>>> 2f2d500d
 	ctx context.Context,
 	req backend.GetPublicKeyRequest,
 ) (backend.GetPublicKeyResponse, errors.Err) {
@@ -278,15 +100,24 @@
 	id uint64,
 	req backend.DeployServiceRequest,
 ) (backend.DeployServiceResponse, errors.Err) {
-	out := make(chan ethResponse)
-	c.inCh <- &deployServiceRequest{Attempts: 0, Out: out, Context: ctx, ID: id, Request: req}
-	ethRes := <-out
-	if ethRes.Error != nil {
-		return backend.DeployServiceResponse{}, ethRes.Error
-	}
-
-	res := ethRes.Response.(backend.DeployServiceResponse)
-	return res, nil
+	data, err := c.decodeBytes(req.Data)
+	if err != nil {
+		return backend.DeployServiceResponse{}, err
+	}
+
+	res, err := c.executeTransaction(ctx, executeTransactionRequest{
+		ID:      id,
+		Address: "",
+		Data:    data,
+	})
+	if err != nil {
+		return backend.DeployServiceResponse{}, err
+	}
+
+	return backend.DeployServiceResponse{
+		ID:      res.ID,
+		Address: res.Address,
+	}, nil
 }
 
 func (c *EthClient) ExecuteService(
@@ -298,15 +129,25 @@
 		return backend.ExecuteServiceResponse{}, err
 	}
 
-	out := make(chan ethResponse)
-	c.inCh <- &executeServiceRequest{Attempts: 0, Out: out, Context: ctx, ID: id, Request: req}
-	ethRes := <-out
-	if ethRes.Error != nil {
-		return backend.ExecuteServiceResponse{}, ethRes.Error
-	}
-
-	res := ethRes.Response.(backend.ExecuteServiceResponse)
-	return res, nil
+	data, err := c.decodeBytes(req.Data)
+	if err != nil {
+		return backend.ExecuteServiceResponse{}, err
+	}
+
+	res, err := c.executeTransaction(ctx, executeTransactionRequest{
+		ID:      id,
+		Address: req.Address,
+		Data:    data,
+	})
+	if err != nil {
+		return backend.ExecuteServiceResponse{}, err
+	}
+
+	return backend.ExecuteServiceResponse{
+		ID:      res.ID,
+		Address: res.Address,
+		Output:  res.Output,
+	}, nil
 }
 
 func (c *EthClient) SubscribeRequest(
@@ -366,20 +207,13 @@
 		"address":   req.Address,
 	})
 
-<<<<<<< HEAD
-	// TODO(ennsharma) return the output, not just receipt, as part of a transaction as well
-	receipt, err := c.handler.Execute(ctx, tx.ExecuteRequest{
+	res, err := c.handler.Execute(ctx, tx.ExecuteRequest{
 		ID:      req.ID,
 		Address: req.Address,
 		Data:    req.Data,
 	})
 	if err != nil {
 		c.logger.Debug(ctx, "failure to retrieve transaction receipt", log.MapFields{
-=======
-	gas, err := c.estimateGas(ctx, req.ID, req.Address, req.Data)
-	if err != nil {
-		err := errors.New(errors.ErrEstimateGas, err)
-		c.logger.Debug(ctx, "failed to estimate gas", log.MapFields{
 			"call_type": "ExecuteTransactionFailure",
 			"id":        req.ID,
 			"address":   req.Address,
@@ -388,67 +222,8 @@
 		return nil, err
 	}
 
-	var tx *types.Transaction
 	if len(contractAddress) == 0 {
-		tx = types.NewContractCreation(req.Nonce,
-			big.NewInt(0), gas, big.NewInt(gasPrice), req.Data)
-	} else {
-		tx = types.NewTransaction(req.Nonce, common.HexToAddress(req.Address),
-			big.NewInt(0), gas, big.NewInt(gasPrice), req.Data)
-	}
-
-	tx, err = types.SignTx(tx, c.signer, c.wallet.PrivateKey)
-	if err != nil {
-		err := errors.New(errors.ErrSignedTx, err)
-		c.logger.Debug(ctx, "failure to sign transaction", log.MapFields{
-			"call_type": "ExecuteTransactionFailure",
-			"id":        req.ID,
-			"address":   req.Address,
-		}, err)
-
-		return nil, err
-	}
-
-	res, err := c.client.SendTransaction(ctx, tx)
-	if err != nil {
-		// depending on the error received it may be useful to return the error
-		// and have an upper logic to decide whether to retry the request
-		err := errors.New(errors.ErrSendTransaction, err)
-		c.logger.Debug(ctx, "failure to send transaction", log.MapFields{
-			"call_type": "ExecuteTransactionFailure",
-			"id":        req.ID,
-			"address":   req.Address,
-		}, err)
-
-		return nil, err
-	}
-
-	if res.Status != StatusOK {
-		p, e := hexutil.Decode(res.Output)
-		if e != nil {
-			c.logger.Debug(ctx, "failed to decode the output of the transaction as hex", log.MapFields{
-				"call_type": "DecodeTransactionOutputFailure",
-				"id":        req.ID,
-				"address":   req.Address,
-				"err":       e.Error(),
-			})
-		}
-
-		output := string(p)
-		msg := fmt.Sprintf("transaction receipt has status 0 which indicates a transaction execution failure with error %s", output)
-		err := errors.New(errors.NewErrorCode(errors.InternalError, 1000, msg), stderr.New(msg))
-		c.logger.Debug(ctx, "transaction execution failed", log.MapFields{
->>>>>>> 2f2d500d
-			"call_type": "ExecuteTransactionFailure",
-			"id":        req.ID,
-			"address":   req.Address,
-		}, err)
-
-		return nil, err
-	}
-
-	if len(contractAddress) == 0 {
-		receipt, err := c.client.TransactionReceipt(ctx, tx.Hash())
+		receipt, err := c.client.TransactionReceipt(ctx, common.HexToHash(res.Hash))
 		if err != nil {
 			err := errors.New(errors.ErrTransactionReceipt, err)
 			c.logger.Debug(ctx, "failure to retrieve transaction receipt", log.MapFields{
@@ -485,73 +260,46 @@
 	return data, nil
 }
 
-func (c *EthClient) deployService(ctx context.Context, id uint64, req backend.DeployServiceRequest) (backend.DeployServiceResponse, errors.Err) {
-	data, err := c.decodeBytes(req.Data)
-	if err != nil {
-		return backend.DeployServiceResponse{}, err
-	}
-
-	res, err := c.executeTransaction(ctx, executeTransactionRequest{
-		ID:      id,
-		Address: "",
-		Data:    data,
-	})
-
-	if err != nil {
-		return backend.DeployServiceResponse{}, err
-	}
-
-	return backend.DeployServiceResponse{ID: id, Address: res.Address}, nil
-}
-
-func (c *EthClient) executeService(ctx context.Context, id uint64, req backend.ExecuteServiceRequest) (backend.ExecuteServiceResponse, errors.Err) {
-	data, err := c.decodeBytes(req.Data)
-	if err != nil {
-		return backend.ExecuteServiceResponse{}, err
-	}
-
-	res, err := c.executeTransaction(ctx, executeTransactionRequest{
-		ID:      id,
-		Address: req.Address,
-		Data:    data,
-	})
-
-	if err != nil {
-		return backend.ExecuteServiceResponse{}, err
-	}
-
-	return backend.ExecuteServiceResponse{ID: id, Address: res.Address, Output: res.Output}, nil
-}
-
-func NewClient(ctx context.Context, logger log.Logger, properties EthClientProperties) (*EthClient, error) {
-	dialer := eth.NewUniDialer(ctx, properties.URL)
-	handler, err := exec.NewServer(ctx, logger, properties.PrivateKeys, dialer)
+func NewClient(ctx context.Context, logger log.Logger, privateKeys []*ecdsa.PrivateKey, client eth.Client) (*EthClient, error) {
+	handler, err := exec.NewServer(ctx, logger, privateKeys, client)
 	if err != nil {
 		return nil, err
 	}
-	client := eth.NewPooledClient(eth.PooledClientProps{
-		Pool:        dialer,
-		RetryConfig: conc.RandomConfig,
-	})
 
 	c := &EthClient{
 		ctx:     ctx,
-		wg:      sync.WaitGroup{},
-		inCh:    make(chan ethRequest, 64),
 		logger:  logger.ForClass("eth", "EthClient"),
 		client:  client,
 		handler: handler,
 		subman: eth.NewSubscriptionManager(eth.SubscriptionManagerProps{
 			Context: ctx,
 			Logger:  logger,
-			Client:  client, // TODO(ennsharma): initialize correctly
+			Client:  client,
 		}),
 	}
 
-	c.startLoop(ctx)
 	return c, nil
 }
 
 func DialContext(ctx context.Context, logger log.Logger, properties EthClientProperties) (*EthClient, error) {
-	return NewClient(ctx, logger, properties)
+	if len(properties.URL) == 0 {
+		return nil, stderr.New("no url provided for eth client")
+	}
+
+	url, err := url.Parse(properties.URL)
+	if err != nil {
+		return nil, fmt.Errorf("Failed to parse url %s", err.Error())
+	}
+
+	if url.Scheme != "wss" && url.Scheme != "ws" {
+		return nil, stderr.New("Only schemes supported are ws and wss")
+	}
+
+	dialer := eth.NewUniDialer(ctx, properties.URL)
+	client := eth.NewPooledClient(eth.PooledClientProps{
+		Pool:        dialer,
+		RetryConfig: conc.RandomConfig,
+	})
+
+	return NewClient(ctx, logger, properties.PrivateKeys, client)
 }