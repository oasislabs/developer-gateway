package mock

import (
	"context"
	"crypto/ecdsa"
	"errors"
	"fmt"

	ethereum "github.com/ethereum/go-ethereum"
	"github.com/ethereum/go-ethereum/common"
	"github.com/ethereum/go-ethereum/common/hexutil"
	"github.com/ethereum/go-ethereum/core/types"
	"github.com/ethereum/go-ethereum/crypto"
	"github.com/oasislabs/developer-gateway/backend/eth"
	ethimpl "github.com/oasislabs/developer-gateway/eth"
	"github.com/oasislabs/developer-gateway/gateway"
	"github.com/oasislabs/developer-gateway/gateway/config"
)

func NewMockEthClient(
	ctx context.Context,
	conf *config.Config,
) (*eth.EthClient, error) {
<<<<<<< HEAD
	if len(config.Wallet.PrivateKeys) == 0 {
		return nil, errors.New("private_keys not set in configuration")
	}

	privateKeys := make([]*ecdsa.PrivateKey, len(config.Wallet.PrivateKeys))
	for i := 0; i < len(config.Wallet.PrivateKeys); i++ {
		privateKey, err := crypto.HexToECDSA(config.Wallet.PrivateKeys[i])
		if err != nil {
			return nil, fmt.Errorf("failed to read private key with error %s", err.Error())
		}
		privateKeys[i] = privateKey
=======
	if len(conf.WalletConfig.PrivateKey) == 0 {
		return nil, errors.New("private_key not set in configuration")
	}

	privateKey, err := crypto.HexToECDSA(conf.WalletConfig.PrivateKey)
	if err != nil {
		return nil, fmt.Errorf("failed to read private key with error %s", err.Error())
>>>>>>> 2f2d500d
	}

	properties := eth.EthClientProperties{
		PrivateKeys: privateKeys,
		URL:         "",
	}
	return eth.NewClient(ctx, gateway.RootLogger, properties)
}

type EthFailureClient struct{}

func (c EthFailureClient) EstimateGas(ctx context.Context, msg ethereum.CallMsg) (uint64, error) {
	if hexutil.Encode(msg.Data) == TransactionDataErr {
		return 0, errors.New("failed transaction")
	}

	return 1234, nil
}

func (c EthFailureClient) GetPublicKey(context.Context, common.Address) (ethimpl.PublicKey, error) {
	return ethimpl.PublicKey{
		Timestamp: 123456789097654321,
		PublicKey: "0x0000000000000000000000000000000000000000",
		Signature: "0x0000000000000000000000000000000000000000",
	}, nil
}

func (c EthFailureClient) PendingNonceAt(context.Context, common.Address) (uint64, error) {
	return 0, errors.New("eth failure client error")
}

func (c EthFailureClient) SendTransaction(ctx context.Context, tx *types.Transaction) (ethimpl.SendTransactionResponse, error) {
	data := hexutil.Encode(tx.Data())

	switch {
	case data == TransactionDataErr:
		return ethimpl.SendTransactionResponse{}, errors.New("failed transaction")
	case data == TransactionDataReceiptErr:
		return ethimpl.SendTransactionResponse{
			Output: errorHex,
			Status: 0,
			Hash:   tx.Hash().Hex(),
		}, nil
	default:
		return ethimpl.SendTransactionResponse{
			Output: successHex,
			Status: 1,
			Hash:   tx.Hash().Hex(),
		}, nil
	}
}

func (c EthFailureClient) SubscribeFilterLogs(
	context.Context,
	ethereum.FilterQuery,
	chan<- types.Log,
) (ethereum.Subscription, error) {
	return nil, errors.New("eth failure client error")
}

func (c EthFailureClient) TransactionReceipt(
	ctx context.Context,
	txHash common.Hash,
) (*types.Receipt, error) {
	return &types.Receipt{TxHash: txHash, Status: 1}, nil
}<|MERGE_RESOLUTION|>--- conflicted
+++ resolved
@@ -21,39 +21,25 @@
 	ctx context.Context,
 	conf *config.Config,
 ) (*eth.EthClient, error) {
-<<<<<<< HEAD
-	if len(config.Wallet.PrivateKeys) == 0 {
-		return nil, errors.New("private_keys not set in configuration")
+	if len(conf.WalletConfig.PrivateKeys) == 0 {
+		return nil, errors.New("private_key not set in configuration")
 	}
 
-	privateKeys := make([]*ecdsa.PrivateKey, len(config.Wallet.PrivateKeys))
-	for i := 0; i < len(config.Wallet.PrivateKeys); i++ {
-		privateKey, err := crypto.HexToECDSA(config.Wallet.PrivateKeys[i])
+	privateKeys := make([]*ecdsa.PrivateKey, len(conf.WalletConfig.PrivateKeys))
+	for i := 0; i < len(conf.WalletConfig.PrivateKeys); i++ {
+		privateKey, err := crypto.HexToECDSA(conf.WalletConfig.PrivateKeys[i])
 		if err != nil {
 			return nil, fmt.Errorf("failed to read private key with error %s", err.Error())
 		}
 		privateKeys[i] = privateKey
-=======
-	if len(conf.WalletConfig.PrivateKey) == 0 {
-		return nil, errors.New("private_key not set in configuration")
 	}
 
-	privateKey, err := crypto.HexToECDSA(conf.WalletConfig.PrivateKey)
-	if err != nil {
-		return nil, fmt.Errorf("failed to read private key with error %s", err.Error())
->>>>>>> 2f2d500d
-	}
-
-	properties := eth.EthClientProperties{
-		PrivateKeys: privateKeys,
-		URL:         "",
-	}
-	return eth.NewClient(ctx, gateway.RootLogger, properties)
+	return eth.NewClient(ctx, gateway.RootLogger, privateKeys, EthMockClient{})
 }
 
-type EthFailureClient struct{}
+type EthMockClient struct{}
 
-func (c EthFailureClient) EstimateGas(ctx context.Context, msg ethereum.CallMsg) (uint64, error) {
+func (c EthMockClient) EstimateGas(ctx context.Context, msg ethereum.CallMsg) (uint64, error) {
 	if hexutil.Encode(msg.Data) == TransactionDataErr {
 		return 0, errors.New("failed transaction")
 	}
@@ -61,7 +47,7 @@
 	return 1234, nil
 }
 
-func (c EthFailureClient) GetPublicKey(context.Context, common.Address) (ethimpl.PublicKey, error) {
+func (c EthMockClient) GetPublicKey(context.Context, common.Address) (ethimpl.PublicKey, error) {
 	return ethimpl.PublicKey{
 		Timestamp: 123456789097654321,
 		PublicKey: "0x0000000000000000000000000000000000000000",
@@ -69,11 +55,11 @@
 	}, nil
 }
 
-func (c EthFailureClient) PendingNonceAt(context.Context, common.Address) (uint64, error) {
-	return 0, errors.New("eth failure client error")
+func (c EthMockClient) NonceAt(context.Context, common.Address) (uint64, error) {
+	return 0, nil
 }
 
-func (c EthFailureClient) SendTransaction(ctx context.Context, tx *types.Transaction) (ethimpl.SendTransactionResponse, error) {
+func (c EthMockClient) SendTransaction(ctx context.Context, tx *types.Transaction) (ethimpl.SendTransactionResponse, error) {
 	data := hexutil.Encode(tx.Data())
 
 	switch {
@@ -94,7 +80,7 @@
 	}
 }
 
-func (c EthFailureClient) SubscribeFilterLogs(
+func (c EthMockClient) SubscribeFilterLogs(
 	context.Context,
 	ethereum.FilterQuery,
 	chan<- types.Log,
@@ -102,7 +88,7 @@
 	return nil, errors.New("eth failure client error")
 }
 
-func (c EthFailureClient) TransactionReceipt(
+func (c EthMockClient) TransactionReceipt(
 	ctx context.Context,
 	txHash common.Hash,
 ) (*types.Receipt, error) {
