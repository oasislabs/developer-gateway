package main

import (
	"fmt"
	"net/http"
	"os"
	"time"

<<<<<<< HEAD
	"github.com/ethereum/go-ethereum/core/types"
	"github.com/ethereum/go-ethereum/crypto"
	"github.com/oasislabs/developer-gateway/api/v0/event"
	"github.com/oasislabs/developer-gateway/api/v0/service"
	"github.com/oasislabs/developer-gateway/auth/core"
	auth "github.com/oasislabs/developer-gateway/auth/core"
	"github.com/oasislabs/developer-gateway/auth/insecure"
	"github.com/oasislabs/developer-gateway/auth/oauth"
	backend "github.com/oasislabs/developer-gateway/backend/core"
	"github.com/oasislabs/developer-gateway/backend/eth"
	"github.com/oasislabs/developer-gateway/log"
	mqueue "github.com/oasislabs/developer-gateway/mqueue/core"
	"github.com/oasislabs/developer-gateway/mqueue/mem"
	"github.com/oasislabs/developer-gateway/mqueue/redis"
	"github.com/oasislabs/developer-gateway/rpc"
	"github.com/oasislabs/developer-gateway/wallet"
	"github.com/sirupsen/logrus"
	"github.com/spf13/pflag"
)

var logger = log.NewLogrus(log.LogrusLoggerProperties{
	Level: logrus.DebugLevel,
})

var rootCtx = context.Background()

type Services struct {
	Request *backend.RequestManager
}

func createServices(ctx context.Context, config ConfigProvider) Services {
	return Services{
		Request: createRequestManager(ctx, config.Get()),
	}
}

func createEthClient(config Config) *eth.EthClient {
	if len(config.Wallet.PrivateKey) == 0 {
		panic("private_key not set in configuration")
	}

	privateKey, err := crypto.HexToECDSA(config.Wallet.PrivateKey)
	if err != nil {
		panic(fmt.Sprintf("failed to read private key with error %s", err.Error()))
	}

	client, err := eth.DialContext(rootCtx, logger, eth.EthClientProperties{
		Wallet: wallet.InternalWallet{
			PrivateKey: privateKey,
			Signer:     types.FrontierSigner{},
		},
		URL: config.EthConfig.URL,
	})

	if err != nil {
		panic(fmt.Sprintf("failed to initialize eth client with error %s", err.Error()))
	}

	return client
}

func createRequestManager(ctx context.Context, config Config) *backend.RequestManager {
	mqueue := createMQueue(ctx, config.MQueueConfig)
	return backend.NewRequestManager(backend.RequestManagerProperties{
		MQueue: mqueue,
		Client: createEthClient(config),
		Logger: logger,
	})
}

func createRedisMQueue(ctx context.Context, config MQueueConfig) mqueue.MQueue {
	if config.Backend != "redis" {
		panic("attempt to create redis backend when it is not in configuration")
	}

	switch config.Mode {
	case "single":
		m, err := redis.NewSingleMQueue(redis.SingleInstanceProps{
			Props: redis.Props{
				Context: ctx,
				Logger:  logger,
			},
			Addr: config.Addr,
		})
		if err != nil {
			panic(fmt.Sprintf("failed to start redis mqueue %s", err.Error()))
		}
		return m
	case "cluster":
		m, err := redis.NewClusterMQueue(redis.ClusterProps{
			Props: redis.Props{
				Context: ctx,
				Logger:  logger,
			},
			Addrs: config.Addrs,
		})
		if err != nil {
			panic(fmt.Sprintf("failed to start redis mqueue %s", err.Error()))
		}
		return m
	default:
		panic(fmt.Sprintf("unknown redis mode %s", config.Mode))
	}
}

func createMQueue(ctx context.Context, config MQueueConfig) mqueue.MQueue {
	switch config.Backend {
	case "redis":
		return createRedisMQueue(ctx, config)
	case "mem":
		return mem.NewServer(ctx, logger)
	default:
		panic(fmt.Sprintf("unknown mqueue backend %s", config.Backend))
	}
}

func createRouter(services Services, verifier auth.Auth) *rpc.HttpRouter {
	binder := rpc.NewHttpBinder(rpc.HttpBinderProperties{
		Encoder: rpc.JsonEncoder{},
		Logger:  logger,
		HandlerFactory: rpc.HttpHandlerFactoryFunc(func(factory rpc.EntityFactory, handler rpc.Handler) rpc.HttpMiddleware {
			jsonHandler := rpc.NewHttpJsonHandler(rpc.HttpJsonHandlerProperties{
				Limit:   1 << 16,
				Handler: handler,
				Logger:  logger,
				Factory: factory,
			})

			return auth.NewHttpMiddlewareAuth(verifier, logger, jsonHandler)
		}),
	})

	service.BindHandler(service.Services{
		Logger:  logger,
		Request: services.Request,
	}, binder)
	event.BindHandler(event.Services{
		Logger:  logger,
		Request: services.Request,
	}, binder)

	return binder.Build()
}

func getAuth(authenticator string) core.Auth {
	switch authenticator {
	case "oauth":
		return oauth.GoogleOauth{}
	case "insecure":
		return insecure.InsecureAuth{}
	default:
		panic("A valid authenticator must be specified")
	}
}

=======
	"github.com/oasislabs/developer-gateway/gateway"
	"github.com/oasislabs/developer-gateway/gateway/config"
	"github.com/oasislabs/developer-gateway/log"
	"github.com/spf13/pflag"
)

>>>>>>> 7bbb6bfb
func main() {
	var (
		configFile string
	)

	pflag.StringVar(&configFile, "config",
		"cmd/gateway/config/testing.toml",
		"configuration file for the gateway")
	pflag.Parse()

	provider, err := config.ParseSimpleConfig(configFile)
	if err != nil {
		fmt.Println(err.Error())
		os.Exit(1)
	}

	bindConfig := provider.Get().Bind
	err = bindConfig.Verify(config.BindConfig{
		HttpInterface:      "127.0.0.1",
		HttpPort:           1234,
		HttpReadTimeoutMs:  10000,
		HttpWriteTimeoutMs: 10000,
		HttpMaxHeaderBytes: 1 << 10,
	})
	if err != nil {
		gateway.RootLogger.Fatal(gateway.RootContext, "failed to verify bind config", log.MapFields{
			"err": err.Error(),
		})
		os.Exit(1)
	}

	httpInterface := bindConfig.HttpInterface
	httpPort := bindConfig.HttpPort

	services, err := gateway.NewServices(gateway.RootContext, provider.Get(), gateway.Factories{
		EthClientFactory: gateway.EthClientFactoryFunc(gateway.NewEthClient),
	})
	if err != nil {
		gateway.RootLogger.Fatal(gateway.RootContext, "failed to initialize services", log.MapFields{
			"err": err.Error(),
		})
		os.Exit(1)
	}

	router := gateway.NewRouter(services)

	s := &http.Server{
		Addr:           fmt.Sprintf("%s:%d", httpInterface, httpPort),
		Handler:        router,
		ReadTimeout:    time.Duration(bindConfig.HttpReadTimeoutMs) * time.Millisecond,
		WriteTimeout:   time.Duration(bindConfig.HttpWriteTimeoutMs) * time.Millisecond,
		MaxHeaderBytes: bindConfig.HttpMaxHeaderBytes,
	}

	if err := s.ListenAndServe(); err != nil {
		gateway.RootLogger.Fatal(gateway.RootContext, "http server failed to listen", log.MapFields{
			"err": err.Error(),
		})
		os.Exit(1)
	}
}<|MERGE_RESOLUTION|>--- conflicted
+++ resolved
@@ -6,170 +6,12 @@
 	"os"
 	"time"
 
-<<<<<<< HEAD
-	"github.com/ethereum/go-ethereum/core/types"
-	"github.com/ethereum/go-ethereum/crypto"
-	"github.com/oasislabs/developer-gateway/api/v0/event"
-	"github.com/oasislabs/developer-gateway/api/v0/service"
-	"github.com/oasislabs/developer-gateway/auth/core"
-	auth "github.com/oasislabs/developer-gateway/auth/core"
-	"github.com/oasislabs/developer-gateway/auth/insecure"
-	"github.com/oasislabs/developer-gateway/auth/oauth"
-	backend "github.com/oasislabs/developer-gateway/backend/core"
-	"github.com/oasislabs/developer-gateway/backend/eth"
-	"github.com/oasislabs/developer-gateway/log"
-	mqueue "github.com/oasislabs/developer-gateway/mqueue/core"
-	"github.com/oasislabs/developer-gateway/mqueue/mem"
-	"github.com/oasislabs/developer-gateway/mqueue/redis"
-	"github.com/oasislabs/developer-gateway/rpc"
-	"github.com/oasislabs/developer-gateway/wallet"
-	"github.com/sirupsen/logrus"
-	"github.com/spf13/pflag"
-)
-
-var logger = log.NewLogrus(log.LogrusLoggerProperties{
-	Level: logrus.DebugLevel,
-})
-
-var rootCtx = context.Background()
-
-type Services struct {
-	Request *backend.RequestManager
-}
-
-func createServices(ctx context.Context, config ConfigProvider) Services {
-	return Services{
-		Request: createRequestManager(ctx, config.Get()),
-	}
-}
-
-func createEthClient(config Config) *eth.EthClient {
-	if len(config.Wallet.PrivateKey) == 0 {
-		panic("private_key not set in configuration")
-	}
-
-	privateKey, err := crypto.HexToECDSA(config.Wallet.PrivateKey)
-	if err != nil {
-		panic(fmt.Sprintf("failed to read private key with error %s", err.Error()))
-	}
-
-	client, err := eth.DialContext(rootCtx, logger, eth.EthClientProperties{
-		Wallet: wallet.InternalWallet{
-			PrivateKey: privateKey,
-			Signer:     types.FrontierSigner{},
-		},
-		URL: config.EthConfig.URL,
-	})
-
-	if err != nil {
-		panic(fmt.Sprintf("failed to initialize eth client with error %s", err.Error()))
-	}
-
-	return client
-}
-
-func createRequestManager(ctx context.Context, config Config) *backend.RequestManager {
-	mqueue := createMQueue(ctx, config.MQueueConfig)
-	return backend.NewRequestManager(backend.RequestManagerProperties{
-		MQueue: mqueue,
-		Client: createEthClient(config),
-		Logger: logger,
-	})
-}
-
-func createRedisMQueue(ctx context.Context, config MQueueConfig) mqueue.MQueue {
-	if config.Backend != "redis" {
-		panic("attempt to create redis backend when it is not in configuration")
-	}
-
-	switch config.Mode {
-	case "single":
-		m, err := redis.NewSingleMQueue(redis.SingleInstanceProps{
-			Props: redis.Props{
-				Context: ctx,
-				Logger:  logger,
-			},
-			Addr: config.Addr,
-		})
-		if err != nil {
-			panic(fmt.Sprintf("failed to start redis mqueue %s", err.Error()))
-		}
-		return m
-	case "cluster":
-		m, err := redis.NewClusterMQueue(redis.ClusterProps{
-			Props: redis.Props{
-				Context: ctx,
-				Logger:  logger,
-			},
-			Addrs: config.Addrs,
-		})
-		if err != nil {
-			panic(fmt.Sprintf("failed to start redis mqueue %s", err.Error()))
-		}
-		return m
-	default:
-		panic(fmt.Sprintf("unknown redis mode %s", config.Mode))
-	}
-}
-
-func createMQueue(ctx context.Context, config MQueueConfig) mqueue.MQueue {
-	switch config.Backend {
-	case "redis":
-		return createRedisMQueue(ctx, config)
-	case "mem":
-		return mem.NewServer(ctx, logger)
-	default:
-		panic(fmt.Sprintf("unknown mqueue backend %s", config.Backend))
-	}
-}
-
-func createRouter(services Services, verifier auth.Auth) *rpc.HttpRouter {
-	binder := rpc.NewHttpBinder(rpc.HttpBinderProperties{
-		Encoder: rpc.JsonEncoder{},
-		Logger:  logger,
-		HandlerFactory: rpc.HttpHandlerFactoryFunc(func(factory rpc.EntityFactory, handler rpc.Handler) rpc.HttpMiddleware {
-			jsonHandler := rpc.NewHttpJsonHandler(rpc.HttpJsonHandlerProperties{
-				Limit:   1 << 16,
-				Handler: handler,
-				Logger:  logger,
-				Factory: factory,
-			})
-
-			return auth.NewHttpMiddlewareAuth(verifier, logger, jsonHandler)
-		}),
-	})
-
-	service.BindHandler(service.Services{
-		Logger:  logger,
-		Request: services.Request,
-	}, binder)
-	event.BindHandler(event.Services{
-		Logger:  logger,
-		Request: services.Request,
-	}, binder)
-
-	return binder.Build()
-}
-
-func getAuth(authenticator string) core.Auth {
-	switch authenticator {
-	case "oauth":
-		return oauth.GoogleOauth{}
-	case "insecure":
-		return insecure.InsecureAuth{}
-	default:
-		panic("A valid authenticator must be specified")
-	}
-}
-
-=======
 	"github.com/oasislabs/developer-gateway/gateway"
 	"github.com/oasislabs/developer-gateway/gateway/config"
 	"github.com/oasislabs/developer-gateway/log"
 	"github.com/spf13/pflag"
 )
 
->>>>>>> 7bbb6bfb
 func main() {
 	var (
 		configFile string
