--- conflicted
+++ resolved
@@ -206,36 +206,39 @@
 		desc:     "Internal Error. Please check the status of the service.",
 	}
 
-<<<<<<< HEAD
 	ErrSignTransaction = ErrorCode{
 		category: NotFound,
-=======
-	ErrQueueNext = ErrorCode{
-		category: InternalError,
->>>>>>> 72353904
 		code:     1032,
 		desc:     "Internal Error. Please check the status of the service.",
 	}
 
-<<<<<<< HEAD
 	ErrGenerateWallet = ErrorCode{
 		category: NotFound,
-=======
-	ErrUnkownEventType = ErrorCode{
-		category: InternalError,
->>>>>>> 72353904
 		code:     1033,
 		desc:     "Internal Error. Please check the status of the service.",
 	}
 
-<<<<<<< HEAD
 	ErrRemoveWallet = ErrorCode{
 		category: NotFound,
-=======
+		code:     1034,
+		desc:     "Internal Error. Please check the status of the service.",
+	}
+
+	ErrQueueNext = ErrorCode{
+		category: InternalError,
+		code:     1035,
+		desc:     "Internal Error. Please check the status of the service.",
+	}
+
+	ErrUnkownEventType = ErrorCode{
+		category: InternalError,
+		code:     1036,
+		desc:     "Internal Error. Please check the status of the service.",
+	}
+	
 	ErrDeserializeEvent = ErrorCode{
 		category: InternalError,
->>>>>>> 72353904
-		code:     1034,
+		code:     1037,
 		desc:     "Internal Error. Please check the status of the service.",
 	}
 
